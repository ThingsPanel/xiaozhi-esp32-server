--- conflicted
+++ resolved
@@ -259,15 +259,12 @@
         except Exception as e:
             self.logger.bind(tag=TAG).error(f"保存记忆失败: {e}")
         finally:
-<<<<<<< HEAD
+            # 立即关闭连接，不等待记忆保存完成
+            await self.close(ws)
             # 更新设备状态为离线
             device_id = self.headers.get("device-id")
             if device_id:
                 update_device_online_status(device_id, False)
-=======
-            # 立即关闭连接，不等待记忆保存完成
->>>>>>> 96008fa7
-            await self.close(ws)
 
     async def reset_timeout(self):
         """重置超时计时器"""
