import os
import copy
import json
import subprocess
import sys
import uuid
import time
import queue
import asyncio
import traceback

import threading
import websockets
from typing import Dict, Any
from plugins_func.loadplugins import auto_import_modules
from config.logger import setup_logging
from core.utils.dialogue import Message, Dialogue
from core.handle.textHandle import handleTextMessage
from core.utils.util import (
    get_string_no_punctuation_or_emoji,
    extract_json_from_string,
    initialize_modules,
    check_vad_update,
    check_asr_update,
)
from concurrent.futures import ThreadPoolExecutor, TimeoutError
from core.handle.sendAudioHandle import sendAudioMessage
from core.handle.receiveAudioHandle import handleAudioMessage
from core.handle.functionHandler import FunctionHandler
from plugins_func.register import Action, ActionResponse
from core.auth import AuthMiddleware, AuthenticationError
from core.mcp.manager import MCPManager
from config.config_loader import get_private_config_from_api
from config.manage_api_client import DeviceNotFoundException, DeviceBindException, ManageApiClient
from core.utils.output_counter import add_device_output
from core.handle.ttsReportHandle import enqueue_tts_report, report_tts

TAG = __name__

auto_import_modules("plugins_func.functions")


class TTSException(RuntimeError):
    pass


class ConnectionHandler:
    def __init__(
        self,
        config: Dict[str, Any],
        _vad,
        _asr,
        _llm,
        _tts,
        _memory,
        _intent,
        server=None,
    ):
        self.common_config = config
        self.config = copy.deepcopy(config)
        self.session_id = str(uuid.uuid4())
        self.logger = setup_logging()
        self.server = server  # 保存server实例的引用

<<<<<<< HEAD
        # 初始化 ManageApiClient
        self.manage_api = ManageApiClient(config)
        self.logger.bind(tag=TAG).info("初始化 ManageApiClient")

=======
        self.auth = AuthMiddleware(config)
>>>>>>> d9149ff5
        self.need_bind = False
        self.bind_code = None
        self.read_config_from_api = self.config.get("read_config_from_api", False)

        self.websocket = None
        self.headers = None
        self.device_id = None
        self.client_ip = None
        self.client_ip_info = {}
        self.prompt = None
        self.welcome_msg = None
        self.max_output_size = 0

        # 客户端状态相关
        self.client_abort = False
        self.client_listen_mode = "auto"

        # 线程任务相关
        self.loop = asyncio.get_event_loop()
        self.stop_event = threading.Event()
        self.tts_queue = queue.Queue()
        self.audio_play_queue = queue.Queue()
        self.executor = ThreadPoolExecutor(max_workers=10)

        # 上报线程
        self.tts_report_queue = queue.Queue()
        self.tts_report_thread = None

        # 依赖的组件
        self.vad = None
        self.asr = None
        self._asr = _asr
        self._vad = _vad
        self.llm = _llm
        self.tts = _tts
        self.memory = _memory
        self.intent = _intent

        # vad相关变量
        self.client_audio_buffer = bytearray()
        self.client_have_voice = False
        self.client_have_voice_last_time = 0.0
        self.client_no_voice_last_time = 0.0
        self.client_voice_stop = False

        # asr相关变量
        self.asr_audio = []
        self.asr_server_receive = True

        # llm相关变量
        self.llm_finish_task = False
        self.dialogue = Dialogue()

        # tts相关变量
        self.tts_first_text_index = -1
        self.tts_last_text_index = -1

        # iot相关变量
        self.iot_descriptors = {}
        self.func_handler = None

        self.cmd_exit = self.config["exit_commands"]
        self.max_cmd_length = 0
        for cmd in self.cmd_exit:
            if len(cmd) > self.max_cmd_length:
                self.max_cmd_length = len(cmd)

        # 是否在聊天结束后关闭连接
        self.close_after_chat = False
        self.load_function_plugin = False
        self.intent_type = "nointent"

        self.timeout_task = None
        self.timeout_seconds = (
            int(self.config.get("close_connection_no_voice_time", 120)) + 60
        )  # 在原来第一道关闭的基础上加60秒，进行二道关闭

        self.audio_format = "opus"

    async def handle_connection(self, ws):
        try:
            # 获取并验证headers
            self.headers = dict(ws.request.headers)

            if self.headers.get("device-id", None) is None:
                # 尝试从 URL 的查询参数中获取 device-id
                from urllib.parse import parse_qs, urlparse

                # 从 WebSocket 请求中获取路径
                request_path = ws.request.path
                if not request_path:
                    self.logger.bind(tag=TAG).error("无法获取请求路径")
                    return
                parsed_url = urlparse(request_path)
                query_params = parse_qs(parsed_url.query)
                if "device-id" in query_params:
                    self.headers["device-id"] = query_params["device-id"][0]
                    self.headers["client-id"] = query_params["client-id"][0]
                else:
                    await ws.send("端口正常，如需测试连接，请使用test_page.html")
                    await self.close(ws)
                    return
            # 获取客户端ip地址
            self.client_ip = ws.remote_address[0]
            self.logger.bind(tag=TAG).info(
                f"{self.client_ip} conn - Headers: {self.headers}"
            )

            # 进行认证
            await self.auth.authenticate(self.headers)

            # 认证通过,继续处理
            self.websocket = ws
            self.device_id = self.headers.get("device-id", None)

            # 更新设备状态为在线
            device_id = self.headers.get("device-id")
            if device_id:
                self.manage_api.update_device_status(device_id, 1)

            # 启动超时检查任务
            self.timeout_task = asyncio.create_task(self._check_timeout())

            self.welcome_msg = self.config["xiaozhi"]
            self.welcome_msg["session_id"] = self.session_id
            await self.websocket.send(json.dumps(self.welcome_msg))

            # 获取差异化配置
<<<<<<< HEAD
            private_config = self._initialize_private_config()

=======
            self._initialize_private_config()
>>>>>>> d9149ff5
            # 异步初始化
            self.executor.submit(self._initialize_components)
            # tts 消化线程
            self.tts_priority_thread = threading.Thread(
                target=self._tts_priority_thread, daemon=True
            )
            self.tts_priority_thread.start()

            # 音频播放 消化线程
            self.audio_play_priority_thread = threading.Thread(
                target=self._audio_play_priority_thread, daemon=True
            )
            self.audio_play_priority_thread.start()

            try:
                async for message in self.websocket:
                    await self._route_message(message)
            except websockets.exceptions.ConnectionClosed:
                if device_id:
                    self.manage_api.update_device_status(device_id, 0)
                self.logger.bind(tag=TAG).info("客户端断开连接")

        except AuthenticationError as e:
            self.logger.bind(tag=TAG).error(f"Authentication failed: {str(e)}")
            return
        except Exception as e:
            stack_trace = traceback.format_exc()
            self.logger.bind(tag=TAG).error(f"Connection error: {str(e)}-{stack_trace}")
            return
        finally:
            await self._save_and_close(ws)

    async def _save_and_close(self, ws):
        """保存记忆并关闭连接"""
        try:
            if self.memory:
                await self.memory.save_memory(self.dialogue.dialogue)
        except Exception as e:
            self.logger.bind(tag=TAG).error(f"保存记忆失败: {e}")
        finally:
            # 更新设备状态为离线
            device_id = self.headers.get("device-id")
            if device_id:
                self.manage_api.update_device_status(device_id, 0)
            await self.close(ws)

    async def reset_timeout(self):
        """重置超时计时器"""
        if self.timeout_task:
            self.timeout_task.cancel()
        self.timeout_task = asyncio.create_task(self._check_timeout())

    async def _route_message(self, message):
        """消息路由"""
        # 重置超时计时器
        await self.reset_timeout()

        if isinstance(message, str):
            await handleTextMessage(self, message)
        elif isinstance(message, bytes):
            await handleAudioMessage(self, message)

    async def handle_restart(self, message):
        """处理服务器重启请求"""
        try:

            self.logger.bind(tag=TAG).info("收到服务器重启指令，准备执行...")

            # 发送确认响应
            await self.websocket.send(json.dumps({
                "type": "server_response",
                "status": "success",
                "message": "服务器重启中..."
            }))

            # 异步执行重启操作
            def restart_server():
                """实际执行重启的方法"""
                time.sleep(1)
                self.logger.bind(tag=TAG).info("执行服务器重启...")
                subprocess.Popen(
                    [sys.executable, "app.py"],
                    stdin=sys.stdin,
                    stdout=sys.stdout,
                    stderr=sys.stderr,
                    start_new_session=True
                )
                os._exit(0)

            # 使用线程执行重启避免阻塞事件循环
            threading.Thread(target=restart_server, daemon=True).start()

        except Exception as e:
            self.logger.bind(tag=TAG).error(f"重启失败: {str(e)}")
            await self.websocket.send(json.dumps({
                "type": "server_response",
                "status": "error",
                "message": f"Restart failed: {str(e)}"
            }))

    def _initialize_components(self):
        """初始化组件"""
        if self.config.get("prompt") is not None:
            self.prompt = self.config["prompt"]
            self.change_system_prompt(self.prompt)
            self.logger.bind(tag=TAG).info(
                f"初始化组件: prompt成功 {self.prompt[:50]}..."
            )

        """初始化本地组件"""
        if self.vad is None:
            self.vad = self._vad
        if self.asr is None:
            self.asr = self._asr
        """加载记忆"""
        self._initialize_memory()
        """加载意图识别"""
        self._initialize_intent()
        """初始化上报线程"""
        self._init_report_threads()

    def _init_report_threads(self):
        """初始化ASR和TTS上报线程"""
        if not self.read_config_from_api or self.need_bind:
            return
        if self.tts_report_thread is None or not self.tts_report_thread.is_alive():
            self.tts_report_thread = threading.Thread(
                target=self._tts_report_worker, daemon=True
            )
            self.tts_report_thread.start()
            self.logger.bind(tag=TAG).info("TTS上报线程已启动")

    def _initialize_private_config(self):
        """如果是从配置文件获取，则进行二次实例化"""
        if not self.read_config_from_api:
            return
        """从接口获取差异化的配置进行二次实例化，非全量重新实例化"""
        try:
            begin_time = time.time()
            private_config = get_private_config_from_api(
                self.config,
                self.headers.get("device-id"),
                self.headers.get("client-id", self.headers.get("device-id")),
            )
            private_config["delete_audio"] = bool(self.config.get("delete_audio", True))
            self.logger.bind(tag=TAG).info(
                f"{time.time() - begin_time} 秒，获取差异化配置成功: {json.dumps(filter_sensitive_info(private_config), ensure_ascii=False)}"
            )
        except DeviceNotFoundException as e:
            self.need_bind = True
            private_config = {}
        except DeviceBindException as e:
            self.need_bind = True
            self.bind_code = e.bind_code
            private_config = {}
        except Exception as e:
            self.need_bind = True
            self.logger.bind(tag=TAG).error(f"获取差异化配置失败: {e}")
            private_config = {}

        init_llm, init_tts, init_memory, init_intent = (
            False,
            False,
            False,
            False,
        )

        init_vad = check_vad_update(self.common_config, private_config)
        init_asr = check_asr_update(self.common_config, private_config)

        if private_config.get("TTS", None) is not None:
            init_tts = True
            self.config["TTS"] = private_config["TTS"]
            self.config["selected_module"]["TTS"] = private_config["selected_module"][
                "TTS"
            ]
        if private_config.get("LLM", None) is not None:
            init_llm = True
            self.config["LLM"] = private_config["LLM"]
            self.config["selected_module"]["LLM"] = private_config["selected_module"][
                "LLM"
            ]
        if private_config.get("Memory", None) is not None:
            init_memory = True
            self.config["Memory"] = private_config["Memory"]
            self.config["selected_module"]["Memory"] = private_config[
                "selected_module"
            ]["Memory"]
        if private_config.get("Intent", None) is not None:
            init_intent = True
            self.config["Intent"] = private_config["Intent"]
            self.config["selected_module"]["Intent"] = private_config[
                "selected_module"
            ]["Intent"]
        if private_config.get("prompt", None) is not None:
            self.config["prompt"] = private_config["prompt"]
        if private_config.get("device_max_output_size", None) is not None:
            self.max_output_size = int(private_config["device_max_output_size"])

        try:
            modules = initialize_modules(
                self.logger,
                private_config,
                init_vad,
                init_asr,
                init_llm,
                init_tts,
                init_memory,
                init_intent,
            )
        except Exception as e:
            self.logger.bind(tag=TAG).error(f"初始化组件失败: {e}")
            modules = {}
        if modules.get("tts", None) is not None:
            self.tts = modules["tts"]
        if modules.get("vad", None) is not None:
            self.vad = modules["vad"]
        if modules.get("asr", None) is not None:
            self.asr = modules["asr"]
        if modules.get("llm", None) is not None:
            self.llm = modules["llm"]
        if modules.get("intent", None) is not None:
            self.intent = modules["intent"]
        if modules.get("memory", None) is not None:
            self.memory = modules["memory"]

    def _initialize_memory(self):
        """初始化记忆模块"""
        self.memory.init_memory(self.device_id, self.llm)

    def _initialize_intent(self):
        self.intent_type = self.config["Intent"][
            self.config["selected_module"]["Intent"]
        ]["type"]
        if self.intent_type == "function_call" or self.intent_type == "intent_llm":
            self.load_function_plugin = True
        """初始化意图识别模块"""
        # 获取意图识别配置
        intent_config = self.config["Intent"]
        intent_type = self.config["Intent"][self.config["selected_module"]["Intent"]][
            "type"
        ]

        # 如果使用 nointent，直接返回
        if intent_type == "nointent":
            return
        # 使用 intent_llm 模式
        elif intent_type == "intent_llm":
            intent_llm_name = intent_config[self.config["selected_module"]["Intent"]][
                "llm"
            ]

            if intent_llm_name and intent_llm_name in self.config["LLM"]:
                # 如果配置了专用LLM，则创建独立的LLM实例
                from core.utils import llm as llm_utils

                intent_llm_config = self.config["LLM"][intent_llm_name]
                intent_llm_type = intent_llm_config.get("type", intent_llm_name)
                intent_llm = llm_utils.create_instance(
                    intent_llm_type, intent_llm_config
                )
                self.logger.bind(tag=TAG).info(
                    f"为意图识别创建了专用LLM: {intent_llm_name}, 类型: {intent_llm_type}"
                )
                self.intent.set_llm(intent_llm)
            else:
                # 否则使用主LLM
                self.intent.set_llm(self.llm)
                self.logger.bind(tag=TAG).info("使用主LLM作为意图识别模型")

        """加载插件"""
        self.func_handler = FunctionHandler(self)
        self.mcp_manager = MCPManager(self)

        """加载MCP工具"""
        asyncio.run_coroutine_threadsafe(
            self.mcp_manager.initialize_servers(), self.loop
        )

    def change_system_prompt(self, prompt):
        self.prompt = prompt
        # 更新系统prompt至上下文
        self.dialogue.update_system_message(self.prompt)

    def chat(self, query):

        self.dialogue.put(Message(role="user", content=query))

        response_message = []
        processed_chars = 0  # 跟踪已处理的字符位置
        try:
            # 使用带记忆的对话
            memory_str = None
            if self.memory is not None:
                future = asyncio.run_coroutine_threadsafe(
                    self.memory.query_memory(query), self.loop
                )
                memory_str = future.result()

            self.logger.bind(tag=TAG).debug(f"记忆内容: {memory_str}")
            llm_responses = self.llm.response(
                self.session_id, self.dialogue.get_llm_dialogue_with_memory(memory_str)
            )
        except Exception as e:
            self.logger.bind(tag=TAG).error(f"LLM 处理出错 {query}: {e}")
            return None

        self.llm_finish_task = False
        text_index = 0
        for content in llm_responses:
            response_message.append(content)
            if self.client_abort:
                break

            # 合并当前全部文本并处理未分割部分
            full_text = "".join(response_message)
            current_text = full_text[processed_chars:]  # 从未处理的位置开始

            # 查找最后一个有效标点
            punctuations = ("。", ".", "？", "?", "！", "!", "；", ";", "：")
            last_punct_pos = -1
            number_flag = True
            for punct in punctuations:
                pos = current_text.rfind(punct)
                prev_char = current_text[pos - 1] if pos - 1 >= 0 else ""
                # 如果.前面是数字统一判断为小数
                if prev_char.isdigit() and punct == ".":
                    number_flag = False
                if pos > last_punct_pos and number_flag:
                    last_punct_pos = pos

            # 找到分割点则处理
            if last_punct_pos != -1:
                segment_text_raw = current_text[: last_punct_pos + 1]
                segment_text = get_string_no_punctuation_or_emoji(segment_text_raw)
                if segment_text:
                    # 强制设置空字符，测试TTS出错返回语音的健壮性
                    # if text_index % 2 == 0:
                    #     segment_text = " "
                    text_index += 1
                    self.recode_first_last_text(segment_text, text_index)
                    future = self.executor.submit(
                        self.speak_and_play, segment_text, text_index
                    )
                    self.tts_queue.put((future, text_index))
                    processed_chars += len(segment_text_raw)  # 更新已处理字符位置

        # 处理最后剩余的文本
        full_text = "".join(response_message)
        remaining_text = full_text[processed_chars:]
        if remaining_text:
            segment_text = get_string_no_punctuation_or_emoji(remaining_text)
            if segment_text:
                text_index += 1
                self.recode_first_last_text(segment_text, text_index)
                future = self.executor.submit(
                    self.speak_and_play, segment_text, text_index
                )
                self.tts_queue.put((future, text_index))

        self.llm_finish_task = True
        self.dialogue.put(Message(role="assistant", content="".join(response_message)))
        self.logger.bind(tag=TAG).debug(
            json.dumps(self.dialogue.get_llm_dialogue(), indent=4, ensure_ascii=False)
        )
        return True

    def chat_with_function_calling(self, query, tool_call=False):
        self.logger.bind(tag=TAG).debug(f"Chat with function calling start: {query}")
        """Chat with function calling for intent detection using streaming"""

        if not tool_call:
            self.dialogue.put(Message(role="user", content=query))

        # Define intent functions
        functions = None
        if hasattr(self, "func_handler"):
            functions = self.func_handler.get_functions()
        response_message = []
        processed_chars = 0  # 跟踪已处理的字符位置

        try:
            start_time = time.time()

            # 使用带记忆的对话
            memory_str = None
            if self.memory is not None:
                future = asyncio.run_coroutine_threadsafe(
                    self.memory.query_memory(query), self.loop
                )
                memory_str = future.result()

            # self.logger.bind(tag=TAG).info(f"对话记录: {self.dialogue.get_llm_dialogue_with_memory(memory_str)}")

            # 使用支持functions的streaming接口
            llm_responses = self.llm.response_with_functions(
                self.session_id,
                self.dialogue.get_llm_dialogue_with_memory(memory_str),
                functions=functions,
            )
        except Exception as e:
            self.logger.bind(tag=TAG).error(f"LLM 处理出错 {query}: {e}")
            return None

        self.llm_finish_task = False
        text_index = 0

        # 处理流式响应
        tool_call_flag = False
        function_name = None
        function_id = None
        function_arguments = ""
        content_arguments = ""

        for response in llm_responses:
            content, tools_call = response

            if "content" in response:
                content = response["content"]
                tools_call = None
            if content is not None and len(content) > 0:
                content_arguments += content

            if not tool_call_flag and content_arguments.startswith("<tool_call>"):
                # print("content_arguments", content_arguments)
                tool_call_flag = True

            if tools_call is not None:
                tool_call_flag = True
                if tools_call[0].id is not None:
                    function_id = tools_call[0].id
                if tools_call[0].function.name is not None:
                    function_name = tools_call[0].function.name
                if tools_call[0].function.arguments is not None:
                    function_arguments += tools_call[0].function.arguments

            if content is not None and len(content) > 0:
                if not tool_call_flag:
                    response_message.append(content)

                    if self.client_abort:
                        break

                    end_time = time.time()
                    # self.logger.bind(tag=TAG).debug(f"大模型返回时间: {end_time - start_time} 秒, 生成token={content}")

                    # 处理文本分段和TTS逻辑
                    # 合并当前全部文本并处理未分割部分
                    full_text = "".join(response_message)
                    current_text = full_text[processed_chars:]  # 从未处理的位置开始

                    # 查找最后一个有效标点
                    punctuations = ("。", ".", "？", "?", "！", "!", "；", ";", "：")
                    last_punct_pos = -1
                    number_flag = True
                    for punct in punctuations:
                        pos = current_text.rfind(punct)
                        prev_char = current_text[pos - 1] if pos - 1 >= 0 else ""
                        # 如果.前面是数字统一判断为小数
                        if prev_char.isdigit() and punct == ".":
                            number_flag = False
                        if pos > last_punct_pos and number_flag:
                            last_punct_pos = pos

                    # 找到分割点则处理
                    if last_punct_pos != -1:
                        segment_text_raw = current_text[: last_punct_pos + 1]
                        segment_text = get_string_no_punctuation_or_emoji(
                            segment_text_raw
                        )
                        if segment_text:
                            text_index += 1
                            self.recode_first_last_text(segment_text, text_index)
                            future = self.executor.submit(
                                self.speak_and_play, segment_text, text_index
                            )
                            self.tts_queue.put((future, text_index))
                            # 更新已处理字符位置
                            processed_chars += len(segment_text_raw)

        # 处理function call
        if tool_call_flag:
            bHasError = False
            if function_id is None:
                a = extract_json_from_string(content_arguments)
                if a is not None:
                    try:
                        content_arguments_json = json.loads(a)
                        function_name = content_arguments_json["name"]
                        function_arguments = json.dumps(
                            content_arguments_json["arguments"], ensure_ascii=False
                        )
                        function_id = str(uuid.uuid4().hex)
                    except Exception as e:
                        bHasError = True
                        response_message.append(a)
                else:
                    bHasError = True
                    response_message.append(content_arguments)
                if bHasError:
                    self.logger.bind(tag=TAG).error(
                        f"function call error: {content_arguments}"
                    )
            if not bHasError:
                response_message.clear()
                self.logger.bind(tag=TAG).debug(
                    f"function_name={function_name}, function_id={function_id}, function_arguments={function_arguments}"
                )
                function_call_data = {
                    "name": function_name,
                    "id": function_id,
                    "arguments": function_arguments,
                }

                # 处理MCP工具调用
                if self.mcp_manager.is_mcp_tool(function_name):
                    result = self._handle_mcp_tool_call(function_call_data)
                else:
                    # 处理系统函数
                    result = self.func_handler.handle_llm_function_call(
                        self, function_call_data
                    )
                self._handle_function_result(result, function_call_data, text_index + 1)

        # 处理最后剩余的文本
        full_text = "".join(response_message)
        remaining_text = full_text[processed_chars:]
        if remaining_text:
            segment_text = get_string_no_punctuation_or_emoji(remaining_text)
            if segment_text:
                text_index += 1
                self.recode_first_last_text(segment_text, text_index)
                future = self.executor.submit(
                    self.speak_and_play, segment_text, text_index
                )
                self.tts_queue.put((future, text_index))

        # 存储对话内容
        if len(response_message) > 0:
            self.dialogue.put(
                Message(role="assistant", content="".join(response_message))
            )

        self.llm_finish_task = True
        self.logger.bind(tag=TAG).debug(
            json.dumps(self.dialogue.get_llm_dialogue(), indent=4, ensure_ascii=False)
        )

        return True

    def _handle_mcp_tool_call(self, function_call_data):
        function_arguments = function_call_data["arguments"]
        function_name = function_call_data["name"]
        try:
            args_dict = function_arguments
            if isinstance(function_arguments, str):
                try:
                    args_dict = json.loads(function_arguments)
                except json.JSONDecodeError:
                    self.logger.bind(tag=TAG).error(
                        f"无法解析 function_arguments: {function_arguments}"
                    )
                    return ActionResponse(
                        action=Action.REQLLM, result="参数解析失败", response=""
                    )

            tool_result = asyncio.run_coroutine_threadsafe(
                self.mcp_manager.execute_tool(function_name, args_dict), self.loop
            ).result()
            # meta=None content=[TextContent(type='text', text='北京当前天气:\n温度: 21°C\n天气: 晴\n湿度: 6%\n风向: 西北 风\n风力等级: 5级', annotations=None)] isError=False
            content_text = ""
            if tool_result is not None and tool_result.content is not None:
                for content in tool_result.content:
                    content_type = content.type
                    if content_type == "text":
                        content_text = content.text
                    elif content_type == "image":
                        pass

            if len(content_text) > 0:
                return ActionResponse(
                    action=Action.REQLLM, result=content_text, response=""
                )

        except Exception as e:
            self.logger.bind(tag=TAG).error(f"MCP工具调用错误: {e}")
            return ActionResponse(
                action=Action.REQLLM, result="工具调用出错", response=""
            )

        return ActionResponse(action=Action.REQLLM, result="工具调用出错", response="")

    def _handle_function_result(self, result, function_call_data, text_index):
        if result.action == Action.RESPONSE:  # 直接回复前端
            text = result.response
            self.recode_first_last_text(text, text_index)
            future = self.executor.submit(self.speak_and_play, text, text_index)
            self.tts_queue.put((future, text_index))
            self.dialogue.put(Message(role="assistant", content=text))
        elif result.action == Action.REQLLM:  # 调用函数后再请求llm生成回复
            text = result.result
            if text is not None and len(text) > 0:
                function_id = function_call_data["id"]
                function_name = function_call_data["name"]
                function_arguments = function_call_data["arguments"]
                self.dialogue.put(
                    Message(
                        role="assistant",
                        tool_calls=[
                            {
                                "id": function_id,
                                "function": {
                                    "arguments": function_arguments,
                                    "name": function_name,
                                },
                                "type": "function",
                                "index": 0,
                            }
                        ],
                    )
                )

                self.dialogue.put(
                    Message(
                        role="tool",
                        tool_call_id=(
                            str(uuid.uuid4()) if function_id is None else function_id
                        ),
                        content=text,
                    )
                )
                self.chat_with_function_calling(text, tool_call=True)
        elif result.action == Action.NOTFOUND or result.action == Action.ERROR:
            text = result.result
            self.recode_first_last_text(text, text_index)
            future = self.executor.submit(self.speak_and_play, text, text_index)
            self.tts_queue.put((future, text_index))
            self.dialogue.put(Message(role="assistant", content=text))
        else:
            pass

    def _tts_priority_thread(self):
        while not self.stop_event.is_set():
            text = None
            try:
                try:
                    item = self.tts_queue.get(timeout=1)
                    if item is None:
                        continue
                    future, text_index = item  # 解包获取 Future 和 text_index
                except queue.Empty:
                    if self.stop_event.is_set():
                        break
                    continue
                if future is None:
                    continue
                text = None
                opus_datas, tts_file = [], None
                try:
                    self.logger.bind(tag=TAG).debug("正在处理TTS任务...")
                    tts_timeout = int(self.config.get("tts_timeout", 10))
                    tts_file, text, _ = future.result(timeout=tts_timeout)
                    if text is None or len(text) <= 0:
                        self.logger.bind(tag=TAG).error(
                            f"TTS出错：{text_index}: tts text is empty"
                        )
                    elif tts_file is None:
                        self.logger.bind(tag=TAG).error(
                            f"TTS出错： file is empty: {text_index}: {text}"
                        )
                    else:
                        self.logger.bind(tag=TAG).debug(
                            f"TTS生成：文件路径: {tts_file}"
                        )
                        if os.path.exists(tts_file):
                            if self.audio_format == "pcm":
                                audio_datas, _ = self.tts.audio_to_pcm_data(tts_file)
                            else:
                                audio_datas, _ = self.tts.audio_to_opus_data(tts_file)
                            # 在这里上报TTS数据（使用文件路径）
                            enqueue_tts_report(self, 2, text, audio_datas)
                        else:
                            self.logger.bind(tag=TAG).error(
                                f"TTS出错：文件不存在{tts_file}"
                            )
                except TimeoutError:
                    self.logger.bind(tag=TAG).error("TTS超时")
                except Exception as e:
                    self.logger.bind(tag=TAG).error(f"TTS出错: {e}")
                if not self.client_abort:
                    # 如果没有中途打断就发送语音
                    self.audio_play_queue.put((audio_datas, text, text_index))
                if (
                    self.tts.delete_audio_file
                    and tts_file is not None
                    and os.path.exists(tts_file)
                ):
                    os.remove(tts_file)
            except Exception as e:
                self.logger.bind(tag=TAG).error(f"TTS任务处理错误: {e}")
                self.clearSpeakStatus()
                asyncio.run_coroutine_threadsafe(
                    self.websocket.send(
                        json.dumps(
                            {
                                "type": "tts",
                                "state": "stop",
                                "session_id": self.session_id,
                            }
                        )
                    ),
                    self.loop,
                )
                self.logger.bind(tag=TAG).error(
                    f"tts_priority priority_thread: {text} {e}"
                )

    def _audio_play_priority_thread(self):
        while not self.stop_event.is_set():
            text = None
            try:
                try:
                    audio_datas, text, text_index = self.audio_play_queue.get(timeout=1)
                except queue.Empty:
                    if self.stop_event.is_set():
                        break
                    continue
                future = asyncio.run_coroutine_threadsafe(
                    sendAudioMessage(self, audio_datas, text, text_index), self.loop
                )
                future.result()
            except Exception as e:
                self.logger.bind(tag=TAG).error(
                    f"audio_play_priority priority_thread: {text} {e}"
                )

    def _tts_report_worker(self):
        """TTS上报工作线程"""

        while not self.stop_event.is_set():
            try:
                # 从队列获取数据，设置超时以便定期检查停止事件
                item = self.tts_report_queue.get(timeout=1)
                if item is None:  # 检测毒丸对象
                    break

                type, text, audio_data = item

                try:
                    # 执行上报（传入二进制数据）
                    report_tts(self, type, text, audio_data)
                except Exception as e:
                    self.logger.bind(tag=TAG).error(f"TTS上报线程异常: {e}")
                finally:
                    # 标记任务完成
                    self.tts_report_queue.task_done()
            except queue.Empty:
                continue
            except Exception as e:
                self.logger.bind(tag=TAG).error(f"TTS上报工作线程异常: {e}")

        self.logger.bind(tag=TAG).info("TTS上报线程已退出")

    def speak_and_play(self, text, text_index=0):
        if text is None or len(text) <= 0:
            self.logger.bind(tag=TAG).info(f"无需tts转换，query为空，{text}")
            return None, text, text_index
        tts_file = self.tts.to_tts(text)
        if tts_file is None:
            self.logger.bind(tag=TAG).error(f"tts转换失败，{text}")
            return None, text, text_index
        self.logger.bind(tag=TAG).debug(f"TTS 文件生成完毕: {tts_file}")
        if self.max_output_size > 0:
            add_device_output(self.headers.get("device-id"), len(text))
        return tts_file, text, text_index

    def clearSpeakStatus(self):
        self.logger.bind(tag=TAG).debug(f"清除服务端讲话状态")
        self.asr_server_receive = True
        self.tts_last_text_index = -1
        self.tts_first_text_index = -1

    def recode_first_last_text(self, text, text_index=0):
        if self.tts_first_text_index == -1:
            self.logger.bind(tag=TAG).info(f"大模型说出第一句话: {text}")
            self.tts_first_text_index = text_index
        self.tts_last_text_index = text_index

    async def close(self, ws=None):
        """资源清理方法"""
        # 取消超时任务
        if self.timeout_task:
            self.timeout_task.cancel()
            self.timeout_task = None

        # 清理MCP资源
        if hasattr(self, "mcp_manager") and self.mcp_manager:
            await self.mcp_manager.cleanup_all()

        # 触发停止事件并清理资源
        if self.stop_event:
            self.stop_event.set()

        # 立即关闭线程池
        if self.executor:
            self.executor.shutdown(wait=False, cancel_futures=True)
            self.executor = None

        # 添加毒丸对象到上报队列确保线程退出
        self.tts_report_queue.put(None)

        # 清空任务队列
        self.clear_queues()

        if ws:
            await ws.close()
        elif self.websocket:
            await self.websocket.close()
        self.logger.bind(tag=TAG).info("连接资源已释放")

    def clear_queues(self):
        # 清空所有任务队列
        self.logger.bind(tag=TAG).debug(
            f"开始清理: TTS队列大小={self.tts_queue.qsize()}, 音频队列大小={self.audio_play_queue.qsize()}"
        )
        for q in [self.tts_queue, self.audio_play_queue]:
            if not q:
                continue
            while not q.empty():
                try:
                    q.get_nowait()
                except queue.Empty:
                    continue
            q.queue.clear()
            # 添加毒丸信号到队列，确保线程退出
            # q.queue.put(None)
        self.logger.bind(tag=TAG).debug(
            f"清理结束: TTS队列大小={self.tts_queue.qsize()}, 音频队列大小={self.audio_play_queue.qsize()}"
        )

    def reset_vad_states(self):
        self.client_audio_buffer = bytearray()
        self.client_have_voice = False
        self.client_have_voice_last_time = 0
        self.client_voice_stop = False
        self.logger.bind(tag=TAG).debug("VAD states reset.")

    def chat_and_close(self, text):
        """Chat with the user and then close the connection"""
        try:
            # Use the existing chat method
            self.chat(text)

            # After chat is complete, close the connection
            self.close_after_chat = True
        except Exception as e:
            self.logger.bind(tag=TAG).error(f"Chat and close error: {str(e)}")

    async def _check_timeout(self):
        """检查连接超时"""
        try:
            while not self.stop_event.is_set():
                await asyncio.sleep(self.timeout_seconds)
                if not self.stop_event.is_set():
                    self.logger.bind(tag=TAG).info("连接超时，准备关闭")
                    await self.close(self.websocket)
                    break
        except Exception as e:
            self.logger.bind(tag=TAG).error(f"超时检查任务出错: {e}")


def filter_sensitive_info(config: dict) -> dict:
    """
    过滤配置中的敏感信息
    Args:
        config: 原始配置字典
    Returns:
        过滤后的配置字典
    """
    sensitive_keys = [
        "api_key",
        "personal_access_token",
        "access_token",
        "token",
        "secret",
        "access_key_secret",
        "secret_key",
    ]

    def _filter_dict(d: dict) -> dict:
        filtered = {}
        for k, v in d.items():
            if any(sensitive in k.lower() for sensitive in sensitive_keys):
                filtered[k] = "***"
            elif isinstance(v, dict):
                filtered[k] = _filter_dict(v)
            elif isinstance(v, list):
                filtered[k] = [_filter_dict(i) if isinstance(i, dict) else i for i in v]
            else:
                filtered[k] = v
        return filtered

    return _filter_dict(copy.deepcopy(config))<|MERGE_RESOLUTION|>--- conflicted
+++ resolved
@@ -61,15 +61,14 @@
         self.session_id = str(uuid.uuid4())
         self.logger = setup_logging()
         self.server = server  # 保存server实例的引用
-
-<<<<<<< HEAD
+        self.auth = AuthMiddleware(config)
+
         # 初始化 ManageApiClient
         self.manage_api = ManageApiClient(config)
         self.logger.bind(tag=TAG).info("初始化 ManageApiClient")
-
-=======
+        self.server = server  # 保存server实例的引用
+
         self.auth = AuthMiddleware(config)
->>>>>>> d9149ff5
         self.need_bind = False
         self.bind_code = None
         self.read_config_from_api = self.config.get("read_config_from_api", False)
@@ -184,6 +183,7 @@
             # 认证通过,继续处理
             self.websocket = ws
             self.device_id = self.headers.get("device-id", None)
+            self.session_id = str(uuid.uuid4())
 
             # 更新设备状态为在线
             device_id = self.headers.get("device-id")
@@ -198,12 +198,8 @@
             await self.websocket.send(json.dumps(self.welcome_msg))
 
             # 获取差异化配置
-<<<<<<< HEAD
             private_config = self._initialize_private_config()
 
-=======
-            self._initialize_private_config()
->>>>>>> d9149ff5
             # 异步初始化
             self.executor.submit(self._initialize_components)
             # tts 消化线程
