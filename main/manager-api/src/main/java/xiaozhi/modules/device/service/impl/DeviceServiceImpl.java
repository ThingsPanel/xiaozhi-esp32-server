package xiaozhi.modules.device.service.impl;

import java.time.Instant;
import java.util.Date;
import java.util.HashMap;
import java.util.List;
import java.util.Map;
import java.util.TimeZone;
import java.util.UUID;

import org.apache.commons.lang3.StringUtils;
import org.springframework.stereotype.Service;
import org.springframework.web.context.request.RequestContextHolder;
import org.springframework.web.context.request.ServletRequestAttributes;

import com.baomidou.mybatisplus.core.conditions.query.QueryWrapper;
import com.baomidou.mybatisplus.core.conditions.update.UpdateWrapper;
import com.baomidou.mybatisplus.core.metadata.IPage;

import cn.hutool.core.util.RandomUtil;
import jakarta.servlet.http.HttpServletRequest;
import lombok.AllArgsConstructor;
import lombok.extern.slf4j.Slf4j;
import xiaozhi.common.constant.Constant;
import xiaozhi.common.exception.RenException;
import xiaozhi.common.page.PageData;
import xiaozhi.common.redis.RedisKeys;
import xiaozhi.common.redis.RedisUtils;
import xiaozhi.common.service.impl.BaseServiceImpl;
import xiaozhi.common.user.UserDetail;
import xiaozhi.common.utils.ConvertUtils;
import xiaozhi.common.utils.DateUtils;
import xiaozhi.modules.device.dao.DeviceDao;
import xiaozhi.modules.device.dto.DevicePageUserDTO;
import xiaozhi.modules.device.dto.DeviceReportReqDTO;
import xiaozhi.modules.device.dto.DeviceReportRespDTO;
import xiaozhi.modules.device.entity.DeviceEntity;
import xiaozhi.modules.device.entity.OtaEntity;
import xiaozhi.modules.device.service.DeviceService;
import xiaozhi.modules.device.service.OtaService;
import xiaozhi.modules.device.vo.UserShowDeviceListVO;
import xiaozhi.modules.security.user.SecurityUser;
import xiaozhi.modules.sys.service.SysParamsService;
import xiaozhi.modules.sys.service.SysUserUtilService;

@Slf4j
@Service
@AllArgsConstructor
public class DeviceServiceImpl extends BaseServiceImpl<DeviceDao, DeviceEntity> implements DeviceService {

    private final DeviceDao deviceDao;
    private final SysUserUtilService sysUserUtilService;
    private final SysParamsService sysParamsService;
    private final RedisUtils redisUtils;
    private final OtaService otaService;

    @Override
    public DeviceEntity deviceActivation(String agentId, String activationCode) {
        if (StringUtils.isBlank(activationCode)) {
            throw new RenException("激活码不能为空");
        }
        String deviceKey = "ota:activation:code:" + activationCode;
        Object cacheDeviceId = redisUtils.get(deviceKey);
        if (cacheDeviceId == null) {
            throw new RenException("激活码错误");
        }
        String deviceId = (String) cacheDeviceId;
        String safeDeviceId = deviceId.replace(":", "_").toLowerCase();
        String cacheDeviceKey = String.format("ota:activation:data:%s", safeDeviceId);
        Map<String, Object> cacheMap = (Map<String, Object>) redisUtils.get(cacheDeviceKey);
        if (cacheMap == null) {
            throw new RenException("激活码错误");
        }
        String cachedCode = (String) cacheMap.get("activation_code");
        if (!activationCode.equals(cachedCode)) {
            throw new RenException("激活码错误");
        }
        // 检查设备有没有被激活
        if (selectById(deviceId) != null) {
            throw new RenException("设备已激活");
        }

        String macAddress = (String) cacheMap.get("mac_address");
        String board = (String) cacheMap.get("board");
        String appVersion = (String) cacheMap.get("app_version");
        UserDetail user = SecurityUser.getUser();
        if (user.getId() == null) {
            throw new RenException("用户未登录");
        }

        Date currentTime = new Date();
        DeviceEntity deviceEntity = new DeviceEntity();
        deviceEntity.setId(deviceId);
        deviceEntity.setBoard(board);
        deviceEntity.setAgentId(agentId);
        deviceEntity.setAppVersion(appVersion);
        deviceEntity.setMacAddress(macAddress);
        deviceEntity.setUserId(user.getId());
        deviceEntity.setCreator(user.getId());
        deviceEntity.setAutoUpdate(1);
        deviceEntity.setCreateDate(currentTime);
        deviceEntity.setUpdater(user.getId());
        deviceEntity.setUpdateDate(currentTime);
        deviceEntity.setLastConnectedAt(currentTime);
        deviceDao.insert(deviceEntity);

        // 清理redis缓存
<<<<<<< HEAD
        redisTemplate.delete(cacheDeviceKey);
        redisTemplate.delete(deviceKey);
        return deviceEntity;
=======
        redisUtils.delete(cacheDeviceKey);
        redisUtils.delete(deviceKey);
        return true;
>>>>>>> 411fc461
    }

    @Override
    public DeviceReportRespDTO checkDeviceActive(String macAddress, String clientId,
            DeviceReportReqDTO deviceReport) {
        DeviceReportRespDTO response = new DeviceReportRespDTO();
        response.setServer_time(buildServerTime());

        DeviceEntity deviceById = getDeviceByMacAddress(macAddress);

        if (deviceById == null || deviceById.getAutoUpdate() != 0) {
            String type = deviceReport.getBoard() == null ? null : deviceReport.getBoard().getType();
            DeviceReportRespDTO.Firmware firmware = buildFirmwareInfo(type,
                    deviceReport.getApplication() == null ? null : deviceReport.getApplication().getVersion());
            response.setFirmware(firmware);
        } else {
            response.setFirmware(null);
        }

        // 添加WebSocket配置
        DeviceReportRespDTO.Websocket websocket = new DeviceReportRespDTO.Websocket();
        // 从系统参数获取WebSocket URL，如果未配置则使用默认值
        String wsUrl = sysParamsService.getValue(Constant.SERVER_WEBSOCKET, true);
        if (StringUtils.isBlank(wsUrl) || wsUrl.equals("null")) {
            log.error("WebSocket地址未配置，请登录智控台，在参数管理找到【server.websocket】配置");
            wsUrl = "ws://xiaozhi.server.com:8000/xiaozhi/v1/";
            websocket.setUrl(wsUrl);
        } else {
            String[] wsUrls = wsUrl.split("\\;");
            if (wsUrls.length > 0) {
                // 随机选择一个WebSocket URL
                websocket.setUrl(wsUrls[RandomUtil.randomInt(0, wsUrls.length)]);
            } else {
                log.error("WebSocket地址未配置，请登录智控台，在参数管理找到【server.websocket】配置");
                websocket.setUrl("ws://xiaozhi.server.com:8000/xiaozhi/v1/");
            }
        }

        response.setWebsocket(websocket);

        if (deviceById != null) {
            // 如果设备存在，则更新上次连接时间
            deviceById.setLastConnectedAt(new Date());
            if (deviceReport.getApplication() != null
                    && StringUtils.isNotBlank(deviceReport.getApplication().getVersion())) {
                deviceById.setAppVersion(deviceReport.getApplication().getVersion());
            }
            deviceDao.updateById(deviceById);
        } else {
            // 如果设备不存在，则生成激活码
            DeviceReportRespDTO.Activation code = buildActivation(macAddress, deviceReport);
            response.setActivation(code);
        }

        return response;
    }

    @Override
    public List<DeviceEntity> getUserDevices(Long userId, String agentId) {
        QueryWrapper<DeviceEntity> wrapper = new QueryWrapper<>();
        wrapper.eq("user_id", userId);
        wrapper.eq("agent_id", agentId);
        return baseDao.selectList(wrapper);
    }

    @Override
    public void unbindDevice(Long userId, String deviceId) {
        UpdateWrapper<DeviceEntity> wrapper = new UpdateWrapper<>();
        wrapper.eq("user_id", userId);
        wrapper.eq("id", deviceId);
        baseDao.delete(wrapper);
    }

    @Override
    public void deleteByUserId(Long userId) {
        UpdateWrapper<DeviceEntity> wrapper = new UpdateWrapper<>();
        wrapper.eq("user_id", userId);
        baseDao.delete(wrapper);
    }

    @Override
    public Long selectCountByUserId(Long userId) {
        UpdateWrapper<DeviceEntity> wrapper = new UpdateWrapper<>();
        wrapper.eq("user_id", userId);
        return baseDao.selectCount(wrapper);
    }

    @Override
    public void deleteByAgentId(String agentId) {
        UpdateWrapper<DeviceEntity> wrapper = new UpdateWrapper<>();
        wrapper.eq("agent_id", agentId);
        baseDao.delete(wrapper);
    }

    @Override
    public PageData<UserShowDeviceListVO> page(DevicePageUserDTO dto) {
        Map<String, Object> params = new HashMap<String, Object>();
        params.put(Constant.PAGE, dto.getPage());
        params.put(Constant.LIMIT, dto.getLimit());
        IPage<DeviceEntity> page = baseDao.selectPage(
                getPage(params, "mac_address", true),
                // 定义查询条件
                new QueryWrapper<DeviceEntity>()
                        // 必须设备关键词查找
                        .like(StringUtils.isNotBlank(dto.getKeywords()), "alias", dto.getKeywords()));
        // 循环处理page获取回来的数据，返回需要的字段
        List<UserShowDeviceListVO> list = page.getRecords().stream().map(device -> {
            UserShowDeviceListVO vo = ConvertUtils.sourceToTarget(device, UserShowDeviceListVO.class);
            // 把最后修改的时间，改为简短描述的时间
            vo.setRecentChatTime(DateUtils.getShortTime(device.getUpdateDate()));
            sysUserUtilService.assignUsername(device.getUserId(),
                    vo::setBindUserName);
            vo.setDeviceType(device.getBoard());
            return vo;
        }).toList();
        // 计算页数
        return new PageData<>(list, page.getTotal());
    }

    @Override
    public DeviceEntity getDeviceByMacAddress(String macAddress) {
        if (StringUtils.isBlank(macAddress)) {
            return null;
        }
        QueryWrapper<DeviceEntity> wrapper = new QueryWrapper<>();
        wrapper.eq("mac_address", macAddress);
        return baseDao.selectOne(wrapper);
    }

    private DeviceReportRespDTO.ServerTime buildServerTime() {
        DeviceReportRespDTO.ServerTime serverTime = new DeviceReportRespDTO.ServerTime();
        TimeZone tz = TimeZone.getDefault();
        serverTime.setTimestamp(Instant.now().toEpochMilli());
        serverTime.setTimeZone(tz.getID());
        serverTime.setTimezone_offset(tz.getOffset(System.currentTimeMillis()) / (60 * 1000));
        return serverTime;
    }

    @Override
    public String geCodeByDeviceId(String deviceId) {
        String dataKey = getDeviceCacheKey(deviceId);

        Map<String, Object> cacheMap = (Map<String, Object>) redisUtils.get(dataKey);
        if (cacheMap != null && cacheMap.containsKey("activation_code")) {
            String cachedCode = (String) cacheMap.get("activation_code");
            return cachedCode;
        }
        return null;
    }

    private String getDeviceCacheKey(String deviceId) {
        String safeDeviceId = deviceId.replace(":", "_").toLowerCase();
        String dataKey = String.format("ota:activation:data:%s", safeDeviceId);
        return dataKey;
    }

    public DeviceReportRespDTO.Activation buildActivation(String deviceId, DeviceReportReqDTO deviceReport) {
        DeviceReportRespDTO.Activation code = new DeviceReportRespDTO.Activation();

        String cachedCode = geCodeByDeviceId(deviceId);

        if (StringUtils.isNotBlank(cachedCode)) {
            code.setCode(cachedCode);
            String frontedUrl = sysParamsService.getValue(Constant.SERVER_FRONTED_URL, true);
            code.setMessage(frontedUrl + "\n" + cachedCode);
            code.setChallenge(deviceId);
        } else {
            String newCode = RandomUtil.randomNumbers(6);
            code.setCode(newCode);
            String frontedUrl = sysParamsService.getValue(Constant.SERVER_FRONTED_URL, true);
            code.setMessage(frontedUrl + "\n" + newCode);
            code.setChallenge(deviceId);

            Map<String, Object> dataMap = new HashMap<>();
            dataMap.put("id", deviceId);
            dataMap.put("mac_address", deviceId);

            dataMap.put("board", (deviceReport.getBoard() != null && deviceReport.getBoard().getType() != null)
                    ? deviceReport.getBoard().getType()
                    : (deviceReport.getChipModelName() != null ? deviceReport.getChipModelName() : "unknown"));
            dataMap.put("app_version", (deviceReport.getApplication() != null)
                    ? deviceReport.getApplication().getVersion()
                    : null);

            dataMap.put("deviceId", deviceId);
            dataMap.put("activation_code", newCode);

            // 写入主数据 key
            String dataKey = getDeviceCacheKey(deviceId);
            redisUtils.set(dataKey, dataMap);

            // 写入反查激活码 key
            String codeKey = "ota:activation:code:" + newCode;
            redisUtils.set(codeKey, deviceId);
        }
        return code;
    }

    private DeviceReportRespDTO.Firmware buildFirmwareInfo(String type, String currentVersion) {
        if (StringUtils.isBlank(type)) {
            return null;
        }
        if (StringUtils.isBlank(currentVersion)) {
            currentVersion = "0.0.0";
        }

        OtaEntity ota = otaService.getLatestOta(type);
        DeviceReportRespDTO.Firmware firmware = new DeviceReportRespDTO.Firmware();
        String downloadUrl = null;

        if (ota != null) {
            // 如果设备没有版本信息，或者OTA版本比设备版本新，则返回下载地址
            if (compareVersions(ota.getVersion(), currentVersion) > 0) {
                String otaUrl = sysParamsService.getValue(Constant.SERVER_OTA, true);
                if (StringUtils.isBlank(otaUrl) || otaUrl.equals("null")) {
                    log.error("OTA地址未配置，请登录智控台，在参数管理找到【server.ota】配置");
                    // 尝试从请求中获取
                    HttpServletRequest request = ((ServletRequestAttributes) RequestContextHolder
                            .getRequestAttributes())
                            .getRequest();
                    otaUrl = request.getRequestURL().toString();
                }
                // 将URL中的/ota/替换为/otaMag/download/
                String uuid = UUID.randomUUID().toString();
                redisUtils.set(RedisKeys.getOtaIdKey(uuid), ota.getId());
                downloadUrl = otaUrl.replace("/ota/", "/otaMag/download/") + uuid;
            }
        }

        firmware.setVersion(ota == null ? currentVersion : ota.getVersion());
        firmware.setUrl(downloadUrl == null ? "" : downloadUrl);
        return firmware;
    }

    /**
     * 比较两个版本号
     * 
     * @param version1 版本1
     * @param version2 版本2
     * @return 如果version1 > version2返回1，version1 < version2返回-1，相等返回0
     */
    private static int compareVersions(String version1, String version2) {
        if (version1 == null || version2 == null) {
            return 0;
        }

        String[] v1Parts = version1.split("\\.");
        String[] v2Parts = version2.split("\\.");

        int length = Math.max(v1Parts.length, v2Parts.length);
        for (int i = 0; i < length; i++) {
            int v1 = i < v1Parts.length ? Integer.parseInt(v1Parts[i]) : 0;
            int v2 = i < v2Parts.length ? Integer.parseInt(v2Parts[i]) : 0;

            if (v1 > v2) {
                return 1;
            } else if (v1 < v2) {
                return -1;
            }
        }
        return 0;
    }
}<|MERGE_RESOLUTION|>--- conflicted
+++ resolved
@@ -55,7 +55,7 @@
     private final OtaService otaService;
 
     @Override
-    public DeviceEntity deviceActivation(String agentId, String activationCode) {
+    public Boolean deviceActivation(String agentId, String activationCode) {
         if (StringUtils.isBlank(activationCode)) {
             throw new RenException("激活码不能为空");
         }
@@ -105,15 +105,9 @@
         deviceDao.insert(deviceEntity);
 
         // 清理redis缓存
-<<<<<<< HEAD
-        redisTemplate.delete(cacheDeviceKey);
-        redisTemplate.delete(deviceKey);
-        return deviceEntity;
-=======
         redisUtils.delete(cacheDeviceKey);
         redisUtils.delete(deviceKey);
         return true;
->>>>>>> 411fc461
     }
 
     @Override
