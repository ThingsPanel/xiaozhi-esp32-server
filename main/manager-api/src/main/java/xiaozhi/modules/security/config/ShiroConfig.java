package xiaozhi.modules.security.config;

import jakarta.servlet.Filter;
import org.apache.shiro.mgt.SecurityManager;
import org.apache.shiro.session.mgt.SessionManager;
import org.apache.shiro.spring.LifecycleBeanPostProcessor;
import org.apache.shiro.spring.security.interceptor.AuthorizationAttributeSourceAdvisor;
import org.apache.shiro.spring.web.ShiroFilterFactoryBean;
import org.apache.shiro.web.config.ShiroFilterConfiguration;
import org.apache.shiro.web.mgt.DefaultWebSecurityManager;
import org.apache.shiro.web.session.mgt.DefaultWebSessionManager;
import org.springframework.context.annotation.Bean;
import org.springframework.context.annotation.Configuration;
import xiaozhi.modules.security.oauth2.Oauth2Filter;
import xiaozhi.modules.security.oauth2.Oauth2Realm;
import xiaozhi.modules.security.secret.ServerSecretFilter;
import xiaozhi.modules.sys.service.SysParamsService;

import java.util.HashMap;
import java.util.LinkedHashMap;
import java.util.Map;

/**
 * Shiro的配置文件
 * Copyright (c) 人人开源 All rights reserved.
 * Website: https://www.renren.io
 */
@Configuration
public class ShiroConfig {

    @Bean
    public DefaultWebSessionManager sessionManager() {
        DefaultWebSessionManager sessionManager = new DefaultWebSessionManager();
        sessionManager.setSessionValidationSchedulerEnabled(false);
        sessionManager.setSessionIdUrlRewritingEnabled(false);

        return sessionManager;
    }

    @Bean("securityManager")
    public SecurityManager securityManager(Oauth2Realm oAuth2Realm, SessionManager sessionManager) {
        DefaultWebSecurityManager securityManager = new DefaultWebSecurityManager();
        securityManager.setRealm(oAuth2Realm);
        securityManager.setSessionManager(sessionManager);
        securityManager.setRememberMeManager(null);
        return securityManager;
    }

    @Bean("shiroFilter")
    public ShiroFilterFactoryBean shirFilter(SecurityManager securityManager, SysParamsService sysParamsService) {
        ShiroFilterConfiguration config = new ShiroFilterConfiguration();
        config.setFilterOncePerRequest(true);

        ShiroFilterFactoryBean shiroFilter = new ShiroFilterFactoryBean();
        shiroFilter.setSecurityManager(securityManager);
        shiroFilter.setShiroFilterConfiguration(config);

        Map<String, Filter> filters = new HashMap<>();
        // oauth过滤
        filters.put("oauth2", new Oauth2Filter());
        // 服务密钥过滤
        filters.put("server", new ServerSecretFilter(sysParamsService));
        shiroFilter.setFilters(filters);

        // 添加Shiro的内置过滤器
        /*
         * anon：无需认证就可以访问
         * authc：必须认证了才能让问
         * user：必须拥有，记住我功能，才能访问
         * perms：拥有对某个资源的权限才能访问
         * role：拥有某个角色权限才能访问
         */
        Map<String, String> filterMap = new LinkedHashMap<>();
        filterMap.put("/ota/**", "anon");
        filterMap.put("/otaMag/download/**", "anon");
        filterMap.put("/webjars/**", "anon");
        filterMap.put("/druid/**", "anon");
        filterMap.put("/v3/api-docs/**", "anon");
        filterMap.put("/doc.html", "anon");
        filterMap.put("/favicon.ico", "anon");
        filterMap.put("/user/captcha", "anon");
        filterMap.put("/user/login", "anon");
        filterMap.put("/user/pub-config", "anon");
        filterMap.put("/user/register", "anon");
<<<<<<< HEAD
        filterMap.put("/config/server-base", "anon");
        filterMap.put("/config/agent-models", "anon");
        filterMap.put("/device/status", "anon");
        filterMap.put("/device/bind", "anon");
=======
        // 将config路径使用server服务过滤器
        filterMap.put("/config/**", "server");
        filterMap.put("/agent/chat-history/report", "server");
>>>>>>> afe88ccf
        filterMap.put("/**", "oauth2");
        shiroFilter.setFilterChainDefinitionMap(filterMap);

        return shiroFilter;
    }

    @Bean("lifecycleBeanPostProcessor")
    public LifecycleBeanPostProcessor lifecycleBeanPostProcessor() {
        return new LifecycleBeanPostProcessor();
    }

    @Bean
    public AuthorizationAttributeSourceAdvisor authorizationAttributeSourceAdvisor(SecurityManager securityManager) {
        AuthorizationAttributeSourceAdvisor advisor = new AuthorizationAttributeSourceAdvisor();
        advisor.setSecurityManager(securityManager);
        return advisor;
    }
}<|MERGE_RESOLUTION|>--- conflicted
+++ resolved
@@ -82,16 +82,11 @@
         filterMap.put("/user/login", "anon");
         filterMap.put("/user/pub-config", "anon");
         filterMap.put("/user/register", "anon");
-<<<<<<< HEAD
-        filterMap.put("/config/server-base", "anon");
-        filterMap.put("/config/agent-models", "anon");
-        filterMap.put("/device/status", "anon");
-        filterMap.put("/device/bind", "anon");
-=======
         // 将config路径使用server服务过滤器
         filterMap.put("/config/**", "server");
         filterMap.put("/agent/chat-history/report", "server");
->>>>>>> afe88ccf
+        filterMap.put("/device/status", "anon");
+        filterMap.put("/device/bind", "anon");
         filterMap.put("/**", "oauth2");
         shiroFilter.setFilterChainDefinitionMap(filterMap);
 
